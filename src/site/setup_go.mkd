## Gitblit GO Installation & Setup

1. Download and unzip Gitblit GO [${project.releaseVersion} (Windows)](%GCURL%gitblit-${project.releaseVersion}.zip) or [${project.releaseVersion} (Linux/OSX)](%GCURL%gitblit-${project.releaseVersion}.tar.gz).  
*It is best to eliminate spaces in the path name.* 
2. The server itself is configured through a simple text file.  
Open `data/gitblit.properties` in your favorite text editor and make sure to review and set:
    - *server.httpPort* and *server.httpsPort*
    - *server.storePassword* (do not enter *#* characters)  
    **https** is strongly recommended because passwords are insecurely transmitted form your browser/git client using Basic authentication!
    - *git.packedGitLimit* (set larger than the size of your largest repository)
<<<<<<< HEAD
3. Execute `authority.cmd` or `authority.sh` from a command-line  
**NOTE:** The Authority is a Swing GUI application.  Use of this tool is not required as Gitblit GO will startup and create SSL certificates itself, BUT use of this tool allows you to control the identification metadata used in the generated self-signed certificates.  Skipping this step will result in certificates with default metadata.
=======
3. Windows: Execute `authority.cmd` or `java -cp "gitblit.jar;%CD%\ext\*" com.gitblit.authority.GitblitAuthority --baseFolder data` from a command-line.  
   Linux/OSX: Execute `authority.sh` or `java -cp "gitblit.jar:ext/*" com.gitblit.authority.GitblitAuthority --baseFolder data` from a command-line.  
   **NOTE:** The Authority is a Swing GUI application.  Use of this tool is not required as Gitblit GO will startup and create SSL certificates itself, BUT use of this tool allows you to control the identification metadata used in the generated self-signed certificates.  Skipping this step will result in certificates with default metadata.
>>>>>>> d9eddcbe
    1. fill out the fields in the *new certificate defaults* dialog
	2. enter the store password used in *server.storePassword* when prompted.  This generates an SSL certificate for **localhost**.
	3. you may want to generate an SSL certificate for the hostname or ip address hostnames you are serving from  
	**NOTE:** You can only have **one** SSL certificate specified for a port.
<<<<<<< HEAD
	5. exit the authority app
4. Execute `gitblit.cmd` or `gitblit.sh` from a command-line
=======
	4. exit the authority app
4. Windows: Execute `gitblit.cmd` or `java -cp gitblit.jar;"%CD%\ext\*" com.gitblit.GitBlitServer --baseFolder data` from a command-line
   Linux/OSX: Execute `gitblit.sh` or `java -cp gitblit.jar;ext/* com.gitblit.GitBlitServer --baseFolder data` from a command-line
>>>>>>> d9eddcbe
5. Open your browser to <http://localhost:8080> or <https://localhost:8443> depending on your chosen configuration.
6. Enter the default administrator credentials: **admin / admin** and click the *Login* button    
    **NOTE:** Make sure to change the administrator username and/or password!! 

### GO Data Location

By default, Gitblit GO stores all data (users, settings, repositories, etc) in the `data` subfolder of your GO installation.  You may specify an external location for your data on the command-line by setting the *--baseFolder* argument.  If you relocate the data folder then you must supply the *--baseFolder* argument to both GO and the Certificate Authority.

If you are deploying Gitblit to a *nix platform, you might consider moving the data folder out of the GO installation folder and then creating a symlink named "data" that points to your moved folder.

#### Specifying baseFolder via GITBLIT_HOME

You can specify `GITBLIT_HOME` either as an environment variable or as a `-DGITBLIT_HOME` JVM system property.

### Including Other Properties
SINCE 1.7.0

Gitblit supports loading its settings from multiple properties files.  You can achieve this using the `include=filename` key.  This setting supports loading multiple files using a *comma* as the delimiter.  They are processed in the order defined and they may be nested (i.e. your included properties may include properties, etc, etc).

### Creating your own Self-Signed SSL Certificate
Gitblit GO (and Gitblit Certificate Authority) automatically generates a Certificate Authority (CA) certificate and an ssl certificate signed by this CA certificate that is bound to *localhost*.

Remote Eclipse/EGit/JGit clients (< 3.0) will fail to communicate using this certificate because JGit always verifies the hostname of the certificate, regardless of the *http.sslVerify=false* client-side setting.

The EGit failure message is something like:

	Cannot get remote repository refs.
	Reason: https:/myserver.com/git/myrepo.git: cannot open git-upload-pack

If you want to serve your repositories to another machine over https then you will want to generate a new certificate for the hostname or ip address you are serving from.

**NOTE:** The Gitblit Authority is a GUI tool and will require X11 forwarding on headless UNIX boxes.

<<<<<<< HEAD
1. `authority.cmd` or `authority.sh`
=======
1. Windows: `authority.cmd` or `java -cp "gitblit.jar;%CD%\ext\*" com.gitblit.authority.GitblitAuthority --baseFolder data`  
   Linux/OSX: `authority.sh` or `java -cp "gitblit.jar:ext/*" com.gitblit.authority.GitblitAuthority --baseFolder data`
>>>>>>> d9eddcbe
2. Click the *new ssl certificate* button (red rosette in the toolbar in upper left of window)
3. Enter the hostname or ip address
4. Make sure the checkbox *serve https with this certificate* is checked
5. In the keystore password prompt, enter the *server.storePassword* password
 
If you decide to change the value of *server.storePassword* (recommended) <u>after</u> you have already started Gitblit or Gitblit Certificate Authority, then you will have to delete the following files and then restart the Gitblit Certificate Authority app:

1. data/serverKeyStore.jks
2. data/serverTrustStore.jks
3. data/certs/caKeyStore.jks
4. data/certs/ca.crt
5. data/certs/caRevocationList.crl (optional)

### Client SSL Certificates
SINCE 1.2.0

Gitblit supports X509 certificate authentication.  This authentication method relies on your servlet container to validate/verify/trust your client certificate and can be used by your browser and your git client.

All X509 certificates have a *distinguished name (DN)* which is a signature of several fields like:

    C=US,O=Gitblit,OU=Gitblit,CN=james
	
Gitblit must be able to map the DN of the certificate to an *existing* account username.  The default mapping is to extract the *common name (CN)* value from the DN and use that as the account name.  If the CN is a valid account, then the user is authenticated.  The servlet container which runs Gitblit validates, verifies, and trusts the certificate passed to Gitblit.  If you need to specify an alternative DN mapping you may do so with the *git.certificateUsernameOIDs* setting, but this mapping must be matched to the user account name.

How do you make your servlet container trust a client certificate?

In the WAR variant, you will have to manually setup your servlet container to:

1. want/need client certificates
2. trust a CA certificate used to sign your client certificates
3. generate client certificates signed by your CA certificate

Alternatively, Gitblit GO is designed to facilitate use of client certificate authentication.  Gitblit GO ships with a tool that simplifies creation and management of client certificates, Gitblit Certificate Authority.

#### Creating SSL Certificates with Gitblit Certificate Authority

When you generate a new client certificate, a zip file bundle is created which includes a P12 keystore for browsers and a PEM keystore for Git.  Both of these are password-protected.  Additionally, a personalized README file is generated with setup instructions for popular browsers and Git.  The README is generated from `data\certs\instructions.tmpl` and can be modified to suit your needs.

<<<<<<< HEAD
1. `authority.cmd` or `authority.sh`
=======
1. Windows: `authority.cmd` or `java -cp "gitblit.jar;%CD%\ext\*" com.gitblit.authority.GitblitAuthority --baseFolder data`  
   Linux/OSX: `authority.sh` or `java -cp "gitblit.jar:ext/*" com.gitblit.authority.GitblitAuthority --baseFolder data`
>>>>>>> d9eddcbe
2. Select the user for which to generate the certificate
3. Click the *new certificate* button and enter the expiration date of the certificate.  You must also enter a password for the generated keystore.  This password is *not* the same as the user's login password.  This password is used to protect the privatekey and public certificate you will generate for the selected user.  You must also enter a password hint for the user.
4. If your mail server settings are properly configured you will have a *send email* checkbox which you can use to immediately send the generated certificate bundle to the user.

#### Certificate Inspection and Advanced Troubleshooting

X509 certificates can be confusing and tricky even with the simplified Gitblit Certificate Authority tool.  If you find you need more tooling to understand your keystores, certificates, and certificate revocation lists (CRLs), I highly recommend [Portecle](http://portecle.sourceforge.net) which can be conveniently launched as a [Java Web Start app](http://portecle.sourceforge.net/webstart/portecle.jnlp).

### Running as a Windows Service
Gitblit uses [Apache Commons Daemon](http://commons.apache.org/daemon) to install and configure its Windows service.

1. **Review the contents** of the `installService.cmd` where you may have to change the <u>default keystore password</u>.
2. Set the *ARCH* value as appropriate for your installed Java Virtual Machine.
3. Add any necessary *--StartParams* as enumerated below in **Command-Line Parameters**.
4. Execute the script.

After service installation you can use the `gitblitw.exe` utility to control and modify the runtime settings of the service.
Additional service definition options and runtime capabilities of `gitblitw.exe` (prunmgr.exe) are documented [here](http://commons.apache.org/daemon/procrun.html).

**NOTE:**
If you change the name of the service from *gitblit* you must also change the name of `gitblitw.exe` to match the new service name otherwise the connection between the service and the utility is lost, at least to double-click execution. 

#### VM Considerations
By default, the service installation script configures your Windows service to use your default JVM.  This setup usually defaults to a client VM.
If you have installed a JDK, you might consider using the `gitblitw.exe` utility to manually specify the *server* VM.

1. Execute `gitblitw.exe`
2. On the *Java* tab uncheck *Use default*.
3. Manually navigate your filesystem and specify the server VM with the `...` button  
<pre>Java Virtual Machine:  
C:\Program Files\Java\jre6\bin\server\jvm.dll</pre>

#### Command-Line Parameters
Command-Line parameters override the values in `gitblit.properties` at runtime.

    --baseFolder           The default base folder for all relative file reference settings
    --repositoriesFolder   Git Repositories Folder
    --userService          Authentication and Authorization Service (filename or fully qualified classname)
    --httpPort             HTTP port for to serve. (port <= 0 will disable this connector)
    --httpsPort            HTTPS port to serve.  (port <= 0 will disable this connector)
    --sshPort              SSH Daemon port to serve.  (port <= 0 will disable this daemon)
    --gitPort              Git Daemon port to serve.  (port <= 0 will disable this daemon)
    --alias                Alias in keystore of SSL cert to use for https serving
    --storePassword        Password for SSL (https) keystore.
    --shutdownPort         Port for Shutdown Monitor to listen on. (port <= 0 will disable this monitor)
	--dailyLogFile         Redirect logging to a rolling, daily log file instead of stdout
    --tempFolder           Folder for server to extract built-in webapp
    
**Example**

    java  -cp gitblit.jar;"%CD%\ext\*" com.gitblit.GitBlitServer --userService c:/myrealm.config --storePassword something --baseFolder c:/data

#### Overriding Gitblit GO's Log4j Configuration

You can override Gitblit GO's default Log4j configuration with a command-line parameter to the JVM.

    java -Dlog4j.configuration=file:///home/james/log4j.properties -cp gitblit.jar:"ext/*" com.gitblit.GitBlitServer <optional_gitblit_args>

You can not use override the default log4j configuration *AND* specify the `--dailyLogFile` parameter.  For reference, here is [Gitblit's default Log4j configuration](https://github.com/gitblit/gitblit/blob/master/src/main/java/log4j.properties).  It includes some file appenders that are disabled by default. 

<|MERGE_RESOLUTION|>--- conflicted
+++ resolved
@@ -1,173 +1,155 @@
-## Gitblit GO Installation & Setup
-
-1. Download and unzip Gitblit GO [${project.releaseVersion} (Windows)](%GCURL%gitblit-${project.releaseVersion}.zip) or [${project.releaseVersion} (Linux/OSX)](%GCURL%gitblit-${project.releaseVersion}.tar.gz).  
-*It is best to eliminate spaces in the path name.* 
-2. The server itself is configured through a simple text file.  
-Open `data/gitblit.properties` in your favorite text editor and make sure to review and set:
-    - *server.httpPort* and *server.httpsPort*
-    - *server.storePassword* (do not enter *#* characters)  
-    **https** is strongly recommended because passwords are insecurely transmitted form your browser/git client using Basic authentication!
-    - *git.packedGitLimit* (set larger than the size of your largest repository)
-<<<<<<< HEAD
-3. Execute `authority.cmd` or `authority.sh` from a command-line  
-**NOTE:** The Authority is a Swing GUI application.  Use of this tool is not required as Gitblit GO will startup and create SSL certificates itself, BUT use of this tool allows you to control the identification metadata used in the generated self-signed certificates.  Skipping this step will result in certificates with default metadata.
-=======
-3. Windows: Execute `authority.cmd` or `java -cp "gitblit.jar;%CD%\ext\*" com.gitblit.authority.GitblitAuthority --baseFolder data` from a command-line.  
-   Linux/OSX: Execute `authority.sh` or `java -cp "gitblit.jar:ext/*" com.gitblit.authority.GitblitAuthority --baseFolder data` from a command-line.  
-   **NOTE:** The Authority is a Swing GUI application.  Use of this tool is not required as Gitblit GO will startup and create SSL certificates itself, BUT use of this tool allows you to control the identification metadata used in the generated self-signed certificates.  Skipping this step will result in certificates with default metadata.
->>>>>>> d9eddcbe
-    1. fill out the fields in the *new certificate defaults* dialog
-	2. enter the store password used in *server.storePassword* when prompted.  This generates an SSL certificate for **localhost**.
-	3. you may want to generate an SSL certificate for the hostname or ip address hostnames you are serving from  
-	**NOTE:** You can only have **one** SSL certificate specified for a port.
-<<<<<<< HEAD
-	5. exit the authority app
-4. Execute `gitblit.cmd` or `gitblit.sh` from a command-line
-=======
-	4. exit the authority app
-4. Windows: Execute `gitblit.cmd` or `java -cp gitblit.jar;"%CD%\ext\*" com.gitblit.GitBlitServer --baseFolder data` from a command-line
-   Linux/OSX: Execute `gitblit.sh` or `java -cp gitblit.jar;ext/* com.gitblit.GitBlitServer --baseFolder data` from a command-line
->>>>>>> d9eddcbe
-5. Open your browser to <http://localhost:8080> or <https://localhost:8443> depending on your chosen configuration.
-6. Enter the default administrator credentials: **admin / admin** and click the *Login* button    
-    **NOTE:** Make sure to change the administrator username and/or password!! 
-
-### GO Data Location
-
-By default, Gitblit GO stores all data (users, settings, repositories, etc) in the `data` subfolder of your GO installation.  You may specify an external location for your data on the command-line by setting the *--baseFolder* argument.  If you relocate the data folder then you must supply the *--baseFolder* argument to both GO and the Certificate Authority.
-
-If you are deploying Gitblit to a *nix platform, you might consider moving the data folder out of the GO installation folder and then creating a symlink named "data" that points to your moved folder.
-
-#### Specifying baseFolder via GITBLIT_HOME
-
-You can specify `GITBLIT_HOME` either as an environment variable or as a `-DGITBLIT_HOME` JVM system property.
-
-### Including Other Properties
-SINCE 1.7.0
-
-Gitblit supports loading its settings from multiple properties files.  You can achieve this using the `include=filename` key.  This setting supports loading multiple files using a *comma* as the delimiter.  They are processed in the order defined and they may be nested (i.e. your included properties may include properties, etc, etc).
-
-### Creating your own Self-Signed SSL Certificate
-Gitblit GO (and Gitblit Certificate Authority) automatically generates a Certificate Authority (CA) certificate and an ssl certificate signed by this CA certificate that is bound to *localhost*.
-
-Remote Eclipse/EGit/JGit clients (< 3.0) will fail to communicate using this certificate because JGit always verifies the hostname of the certificate, regardless of the *http.sslVerify=false* client-side setting.
-
-The EGit failure message is something like:
-
-	Cannot get remote repository refs.
-	Reason: https:/myserver.com/git/myrepo.git: cannot open git-upload-pack
-
-If you want to serve your repositories to another machine over https then you will want to generate a new certificate for the hostname or ip address you are serving from.
-
-**NOTE:** The Gitblit Authority is a GUI tool and will require X11 forwarding on headless UNIX boxes.
-
-<<<<<<< HEAD
-1. `authority.cmd` or `authority.sh`
-=======
-1. Windows: `authority.cmd` or `java -cp "gitblit.jar;%CD%\ext\*" com.gitblit.authority.GitblitAuthority --baseFolder data`  
-   Linux/OSX: `authority.sh` or `java -cp "gitblit.jar:ext/*" com.gitblit.authority.GitblitAuthority --baseFolder data`
->>>>>>> d9eddcbe
-2. Click the *new ssl certificate* button (red rosette in the toolbar in upper left of window)
-3. Enter the hostname or ip address
-4. Make sure the checkbox *serve https with this certificate* is checked
-5. In the keystore password prompt, enter the *server.storePassword* password
- 
-If you decide to change the value of *server.storePassword* (recommended) <u>after</u> you have already started Gitblit or Gitblit Certificate Authority, then you will have to delete the following files and then restart the Gitblit Certificate Authority app:
-
-1. data/serverKeyStore.jks
-2. data/serverTrustStore.jks
-3. data/certs/caKeyStore.jks
-4. data/certs/ca.crt
-5. data/certs/caRevocationList.crl (optional)
-
-### Client SSL Certificates
-SINCE 1.2.0
-
-Gitblit supports X509 certificate authentication.  This authentication method relies on your servlet container to validate/verify/trust your client certificate and can be used by your browser and your git client.
-
-All X509 certificates have a *distinguished name (DN)* which is a signature of several fields like:
-
-    C=US,O=Gitblit,OU=Gitblit,CN=james
-	
-Gitblit must be able to map the DN of the certificate to an *existing* account username.  The default mapping is to extract the *common name (CN)* value from the DN and use that as the account name.  If the CN is a valid account, then the user is authenticated.  The servlet container which runs Gitblit validates, verifies, and trusts the certificate passed to Gitblit.  If you need to specify an alternative DN mapping you may do so with the *git.certificateUsernameOIDs* setting, but this mapping must be matched to the user account name.
-
-How do you make your servlet container trust a client certificate?
-
-In the WAR variant, you will have to manually setup your servlet container to:
-
-1. want/need client certificates
-2. trust a CA certificate used to sign your client certificates
-3. generate client certificates signed by your CA certificate
-
-Alternatively, Gitblit GO is designed to facilitate use of client certificate authentication.  Gitblit GO ships with a tool that simplifies creation and management of client certificates, Gitblit Certificate Authority.
-
-#### Creating SSL Certificates with Gitblit Certificate Authority
-
-When you generate a new client certificate, a zip file bundle is created which includes a P12 keystore for browsers and a PEM keystore for Git.  Both of these are password-protected.  Additionally, a personalized README file is generated with setup instructions for popular browsers and Git.  The README is generated from `data\certs\instructions.tmpl` and can be modified to suit your needs.
-
-<<<<<<< HEAD
-1. `authority.cmd` or `authority.sh`
-=======
-1. Windows: `authority.cmd` or `java -cp "gitblit.jar;%CD%\ext\*" com.gitblit.authority.GitblitAuthority --baseFolder data`  
-   Linux/OSX: `authority.sh` or `java -cp "gitblit.jar:ext/*" com.gitblit.authority.GitblitAuthority --baseFolder data`
->>>>>>> d9eddcbe
-2. Select the user for which to generate the certificate
-3. Click the *new certificate* button and enter the expiration date of the certificate.  You must also enter a password for the generated keystore.  This password is *not* the same as the user's login password.  This password is used to protect the privatekey and public certificate you will generate for the selected user.  You must also enter a password hint for the user.
-4. If your mail server settings are properly configured you will have a *send email* checkbox which you can use to immediately send the generated certificate bundle to the user.
-
-#### Certificate Inspection and Advanced Troubleshooting
-
-X509 certificates can be confusing and tricky even with the simplified Gitblit Certificate Authority tool.  If you find you need more tooling to understand your keystores, certificates, and certificate revocation lists (CRLs), I highly recommend [Portecle](http://portecle.sourceforge.net) which can be conveniently launched as a [Java Web Start app](http://portecle.sourceforge.net/webstart/portecle.jnlp).
-
-### Running as a Windows Service
-Gitblit uses [Apache Commons Daemon](http://commons.apache.org/daemon) to install and configure its Windows service.
-
-1. **Review the contents** of the `installService.cmd` where you may have to change the <u>default keystore password</u>.
-2. Set the *ARCH* value as appropriate for your installed Java Virtual Machine.
-3. Add any necessary *--StartParams* as enumerated below in **Command-Line Parameters**.
-4. Execute the script.
-
-After service installation you can use the `gitblitw.exe` utility to control and modify the runtime settings of the service.
-Additional service definition options and runtime capabilities of `gitblitw.exe` (prunmgr.exe) are documented [here](http://commons.apache.org/daemon/procrun.html).
-
-**NOTE:**
-If you change the name of the service from *gitblit* you must also change the name of `gitblitw.exe` to match the new service name otherwise the connection between the service and the utility is lost, at least to double-click execution. 
-
-#### VM Considerations
-By default, the service installation script configures your Windows service to use your default JVM.  This setup usually defaults to a client VM.
-If you have installed a JDK, you might consider using the `gitblitw.exe` utility to manually specify the *server* VM.
-
-1. Execute `gitblitw.exe`
-2. On the *Java* tab uncheck *Use default*.
-3. Manually navigate your filesystem and specify the server VM with the `...` button  
-<pre>Java Virtual Machine:  
-C:\Program Files\Java\jre6\bin\server\jvm.dll</pre>
-
-#### Command-Line Parameters
-Command-Line parameters override the values in `gitblit.properties` at runtime.
-
-    --baseFolder           The default base folder for all relative file reference settings
-    --repositoriesFolder   Git Repositories Folder
-    --userService          Authentication and Authorization Service (filename or fully qualified classname)
-    --httpPort             HTTP port for to serve. (port <= 0 will disable this connector)
-    --httpsPort            HTTPS port to serve.  (port <= 0 will disable this connector)
-    --sshPort              SSH Daemon port to serve.  (port <= 0 will disable this daemon)
-    --gitPort              Git Daemon port to serve.  (port <= 0 will disable this daemon)
-    --alias                Alias in keystore of SSL cert to use for https serving
-    --storePassword        Password for SSL (https) keystore.
-    --shutdownPort         Port for Shutdown Monitor to listen on. (port <= 0 will disable this monitor)
-	--dailyLogFile         Redirect logging to a rolling, daily log file instead of stdout
-    --tempFolder           Folder for server to extract built-in webapp
-    
-**Example**
-
-    java  -cp gitblit.jar;"%CD%\ext\*" com.gitblit.GitBlitServer --userService c:/myrealm.config --storePassword something --baseFolder c:/data
-
-#### Overriding Gitblit GO's Log4j Configuration
-
-You can override Gitblit GO's default Log4j configuration with a command-line parameter to the JVM.
-
-    java -Dlog4j.configuration=file:///home/james/log4j.properties -cp gitblit.jar:"ext/*" com.gitblit.GitBlitServer <optional_gitblit_args>
-
-You can not use override the default log4j configuration *AND* specify the `--dailyLogFile` parameter.  For reference, here is [Gitblit's default Log4j configuration](https://github.com/gitblit/gitblit/blob/master/src/main/java/log4j.properties).  It includes some file appenders that are disabled by default. 
-
+## Gitblit GO Installation & Setup
+
+1. Download and unzip Gitblit GO [${project.releaseVersion} (Windows)](%GCURL%gitblit-${project.releaseVersion}.zip) or [${project.releaseVersion} (Linux/OSX)](%GCURL%gitblit-${project.releaseVersion}.tar.gz).  
+*It is best to eliminate spaces in the path name.* 
+2. The server itself is configured through a simple text file.  
+Open `data/gitblit.properties` in your favorite text editor and make sure to review and set:
+    - *server.httpPort* and *server.httpsPort*
+    - *server.storePassword* (do not enter *#* characters)  
+    **https** is strongly recommended because passwords are insecurely transmitted form your browser/git client using Basic authentication!
+    - *git.packedGitLimit* (set larger than the size of your largest repository)
+3. Windows: Execute `authority.cmd` or `java -cp "gitblit.jar;%CD%\ext\*" com.gitblit.authority.GitblitAuthority --baseFolder data` from a command-line.  
+   Linux/OSX: Execute `authority.sh` or `java -cp "gitblit.jar:ext/*" com.gitblit.authority.GitblitAuthority --baseFolder data` from a command-line.  
+   **NOTE:** The Authority is a Swing GUI application.  Use of this tool is not required as Gitblit GO will startup and create SSL certificates itself, BUT use of this tool allows you to control the identification metadata used in the generated self-signed certificates.  Skipping this step will result in certificates with default metadata.
+    1. fill out the fields in the *new certificate defaults* dialog
+	2. enter the store password used in *server.storePassword* when prompted.  This generates an SSL certificate for **localhost**.
+	3. you may want to generate an SSL certificate for the hostname or ip address hostnames you are serving from  
+	**NOTE:** You can only have **one** SSL certificate specified for a port.
+	4. exit the authority app
+4. Windows: Execute `gitblit.cmd` or `java -cp gitblit.jar;"%CD%\ext\*" com.gitblit.GitBlitServer --baseFolder data` from a command-line
+   Linux/OSX: Execute `gitblit.sh` or `java -cp gitblit.jar:ext/* com.gitblit.GitBlitServer --baseFolder data` from a command-line
+5. Open your browser to <http://localhost:8080> or <https://localhost:8443> depending on your chosen configuration.
+6. Enter the default administrator credentials: **admin / admin** and click the *Login* button    
+    **NOTE:** Make sure to change the administrator username and/or password!! 
+
+### GO Data Location
+
+By default, Gitblit GO stores all data (users, settings, repositories, etc) in the `data` subfolder of your GO installation.  You may specify an external location for your data on the command-line by setting the *--baseFolder* argument.  If you relocate the data folder then you must supply the *--baseFolder* argument to both GO and the Certificate Authority.
+
+If you are deploying Gitblit to a *nix platform, you might consider moving the data folder out of the GO installation folder and then creating a symlink named "data" that points to your moved folder.
+
+#### Specifying baseFolder via GITBLIT_HOME
+
+You can specify `GITBLIT_HOME` either as an environment variable or as a `-DGITBLIT_HOME` JVM system property.
+
+### Including Other Properties
+SINCE 1.7.0
+
+Gitblit supports loading its settings from multiple properties files.  You can achieve this using the `include=filename` key.  This setting supports loading multiple files using a *comma* as the delimiter.  They are processed in the order defined and they may be nested (i.e. your included properties may include properties, etc, etc).
+
+### Creating your own Self-Signed SSL Certificate
+Gitblit GO (and Gitblit Certificate Authority) automatically generates a Certificate Authority (CA) certificate and an ssl certificate signed by this CA certificate that is bound to *localhost*.
+
+Remote Eclipse/EGit/JGit clients (< 3.0) will fail to communicate using this certificate because JGit always verifies the hostname of the certificate, regardless of the *http.sslVerify=false* client-side setting.
+
+The EGit failure message is something like:
+
+	Cannot get remote repository refs.
+	Reason: https:/myserver.com/git/myrepo.git: cannot open git-upload-pack
+
+If you want to serve your repositories to another machine over https then you will want to generate a new certificate for the hostname or ip address you are serving from.
+
+**NOTE:** The Gitblit Authority is a GUI tool and will require X11 forwarding on headless UNIX boxes.
+
+1. Windows: `authority.cmd` or `java -cp "gitblit.jar;%CD%\ext\*" com.gitblit.authority.GitblitAuthority --baseFolder data`  
+   Linux/OSX: `authority.sh` or `java -cp "gitblit.jar:ext/*" com.gitblit.authority.GitblitAuthority --baseFolder data`
+2. Click the *new ssl certificate* button (red rosette in the toolbar in upper left of window)
+3. Enter the hostname or ip address
+4. Make sure the checkbox *serve https with this certificate* is checked
+5. In the keystore password prompt, enter the *server.storePassword* password
+ 
+If you decide to change the value of *server.storePassword* (recommended) <u>after</u> you have already started Gitblit or Gitblit Certificate Authority, then you will have to delete the following files and then restart the Gitblit Certificate Authority app:
+
+1. data/serverKeyStore.jks
+2. data/serverTrustStore.jks
+3. data/certs/caKeyStore.jks
+4. data/certs/ca.crt
+5. data/certs/caRevocationList.crl (optional)
+
+### Client SSL Certificates
+SINCE 1.2.0
+
+Gitblit supports X509 certificate authentication.  This authentication method relies on your servlet container to validate/verify/trust your client certificate and can be used by your browser and your git client.
+
+All X509 certificates have a *distinguished name (DN)* which is a signature of several fields like:
+
+    C=US,O=Gitblit,OU=Gitblit,CN=james
+	
+Gitblit must be able to map the DN of the certificate to an *existing* account username.  The default mapping is to extract the *common name (CN)* value from the DN and use that as the account name.  If the CN is a valid account, then the user is authenticated.  The servlet container which runs Gitblit validates, verifies, and trusts the certificate passed to Gitblit.  If you need to specify an alternative DN mapping you may do so with the *git.certificateUsernameOIDs* setting, but this mapping must be matched to the user account name.
+
+How do you make your servlet container trust a client certificate?
+
+In the WAR variant, you will have to manually setup your servlet container to:
+
+1. want/need client certificates
+2. trust a CA certificate used to sign your client certificates
+3. generate client certificates signed by your CA certificate
+
+Alternatively, Gitblit GO is designed to facilitate use of client certificate authentication.  Gitblit GO ships with a tool that simplifies creation and management of client certificates, Gitblit Certificate Authority.
+
+#### Creating SSL Certificates with Gitblit Certificate Authority
+
+When you generate a new client certificate, a zip file bundle is created which includes a P12 keystore for browsers and a PEM keystore for Git.  Both of these are password-protected.  Additionally, a personalized README file is generated with setup instructions for popular browsers and Git.  The README is generated from `data\certs\instructions.tmpl` and can be modified to suit your needs.
+
+1. Windows: `authority.cmd` or `java -cp "gitblit.jar;%CD%\ext\*" com.gitblit.authority.GitblitAuthority --baseFolder data`  
+   Linux/OSX: `authority.sh` or `java -cp "gitblit.jar:ext/*" com.gitblit.authority.GitblitAuthority --baseFolder data`
+2. Select the user for which to generate the certificate
+3. Click the *new certificate* button and enter the expiration date of the certificate.  You must also enter a password for the generated keystore.  This password is *not* the same as the user's login password.  This password is used to protect the privatekey and public certificate you will generate for the selected user.  You must also enter a password hint for the user.
+4. If your mail server settings are properly configured you will have a *send email* checkbox which you can use to immediately send the generated certificate bundle to the user.
+
+#### Certificate Inspection and Advanced Troubleshooting
+
+X509 certificates can be confusing and tricky even with the simplified Gitblit Certificate Authority tool.  If you find you need more tooling to understand your keystores, certificates, and certificate revocation lists (CRLs), I highly recommend [Portecle](http://portecle.sourceforge.net) which can be conveniently launched as a [Java Web Start app](http://portecle.sourceforge.net/webstart/portecle.jnlp).
+
+### Running as a Windows Service
+Gitblit uses [Apache Commons Daemon](http://commons.apache.org/daemon) to install and configure its Windows service.
+
+1. **Review the contents** of the `installService.cmd` where you may have to change the <u>default keystore password</u>.
+2. Set the *ARCH* value as appropriate for your installed Java Virtual Machine.
+3. Add any necessary *--StartParams* as enumerated below in **Command-Line Parameters**.
+4. Execute the script.
+
+After service installation you can use the `gitblitw.exe` utility to control and modify the runtime settings of the service.
+Additional service definition options and runtime capabilities of `gitblitw.exe` (prunmgr.exe) are documented [here](http://commons.apache.org/daemon/procrun.html).
+
+**NOTE:**
+If you change the name of the service from *gitblit* you must also change the name of `gitblitw.exe` to match the new service name otherwise the connection between the service and the utility is lost, at least to double-click execution. 
+
+#### VM Considerations
+By default, the service installation script configures your Windows service to use your default JVM.  This setup usually defaults to a client VM.
+If you have installed a JDK, you might consider using the `gitblitw.exe` utility to manually specify the *server* VM.
+
+1. Execute `gitblitw.exe`
+2. On the *Java* tab uncheck *Use default*.
+3. Manually navigate your filesystem and specify the server VM with the `...` button  
+<pre>Java Virtual Machine:  
+C:\Program Files\Java\jre6\bin\server\jvm.dll</pre>
+
+#### Command-Line Parameters
+Command-Line parameters override the values in `gitblit.properties` at runtime.
+
+    --baseFolder           The default base folder for all relative file reference settings
+    --repositoriesFolder   Git Repositories Folder
+    --userService          Authentication and Authorization Service (filename or fully qualified classname)
+    --httpPort             HTTP port for to serve. (port <= 0 will disable this connector)
+    --httpsPort            HTTPS port to serve.  (port <= 0 will disable this connector)
+    --sshPort              SSH Daemon port to serve.  (port <= 0 will disable this daemon)
+    --gitPort              Git Daemon port to serve.  (port <= 0 will disable this daemon)
+    --alias                Alias in keystore of SSL cert to use for https serving
+    --storePassword        Password for SSL (https) keystore.
+    --shutdownPort         Port for Shutdown Monitor to listen on. (port <= 0 will disable this monitor)
+	--dailyLogFile         Redirect logging to a rolling, daily log file instead of stdout
+    --tempFolder           Folder for server to extract built-in webapp
+    
+**Example**
+
+    java -cp gitblit.jar;"%CD%\ext\*" com.gitblit.GitBlitServer --userService c:/myrealm.config --storePassword something --baseFolder c:/data
+
+#### Overriding Gitblit GO's Log4j Configuration
+
+You can override Gitblit GO's default Log4j configuration with a command-line parameter to the JVM.
+
+    java -Dlog4j.configuration=file:///home/james/log4j.properties -cp gitblit.jar:"ext/*" com.gitblit.GitBlitServer <optional_gitblit_args>
+
+You can not use override the default log4j configuration *AND* specify the `--dailyLogFile` parameter.  For reference, here is [Gitblit's default Log4j configuration](https://github.com/gitblit/gitblit/blob/master/src/main/java/log4j.properties).  It includes some file appenders that are disabled by default. 
+