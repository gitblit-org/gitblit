## Built-in Authentication

By default, Gitblit stores and authenticates all users against `users.conf`.  However, you may wish to integrate Gitblit into an existing user account infrastructure.

Gitblit supports additional authentication mechanisms aside from it's internal one.

* LDAP authentication
* Windows authentication
* PAM authentication
* Htpasswd authentication
* HTTP header authentication
* Redmine auhentication
* Salesforce.com authentication
* Servlet container authentication

### LDAP Authentication
*SINCE 1.0.0*

LDAP can be used to authenticate Users and optionally control Team memberships.  When properly configured, Gitblit will delegate authentication to your LDAP server and will cache some user information in the usual users.conf file.

When using the LDAP User Service, new user accounts can not be manually created from Gitblit.  Gitblit user accounts are automatically created for new users on their first succesful authentication through Gitblit against the LDAP server.  It is also important to note that the LDAP User Service does not retrieve or store user passwords nor does it implement any LDAP-write functionality.

To use the *LdapUserService* set *realm.authenticationProviders=ldap* in your `gitblit.properties` file and then configure the *realm.ldap* settings appropriately for your LDAP environment.

#### Example LDAP Layout
![block diagram](ldapSample.png "LDAP Sample")

<<<<<<< HEAD
Please see [sampledata.ldif](https://github.com/gitblit/gitblit/blob/master/src/test/resources/ldap/sampledata.ldif) to see the data in LDAP that reflects the above picture.
=======
Please see [ldapUserServiceSampleData.ldif](https://github.com/gitblit/gitblit/blob/master/src/test/resources/ldap/sampledata.ldif) to see the data in LDAP that reflects the above picture.
>>>>>>> d9eddcbe

#### Gitblit Settings for Example LDAP Layout
The following are the settings required to configure Gitblit to authenticate against the example LDAP server with LDAP-controlled team memberships.

<table class="table">
<thead>
<tr><th>parameter</th><th>value</th><th>description</th></tr>
</thead>
<tbody>
<tr>
  <th>realm.ldap.server</th><td>ldap://localhost:389</td>
  <td>Tells Gitblit to connect to the LDAP server on localhost port 389.  The URL Must be of form ldap(s)://&lt;server&gt;:&lt;port&gt; with port being optional (389 for ldap, 636 for ldaps).</td>
</tr>
<tr>
  <th>realm.ldap.username</th><td>cn=Directory Manager</td>
  <td>The credentials that will log into the LDAP server</td>
</tr>
<tr>
  <th>realm.ldap.password</th><td>password</td>
  <td>The credentials that will log into the LDAP server</td>
</tr>
<tr>
  <th>realm.ldap.maintainTeams</th><td>true</td>
  <td>Are team memberships maintained in LDAP (<em>true</em>) or manually in Gitblit (<em>false</em>).</td>
</tr>
<tr>
  <th>realm.ldap.accountBase</th><td>OU=Users,OU=UserControl,OU=MyOrganization,DC=MyDomain</td>
  <td>What is the root node for all users in this LDAP system.  Subtree searches will start from this node.</td>
</tr>
<tr>
  <th>realm.ldap.accountPattern</th><td>(&(objectClass=person)(sAMAccountName=${username}))</td><td>The LDAP search filter that will match a particular user in LDAP.  ${username} will be replaced with whatever the user enters as their username in the Gitblit login panel.</td>
</tr>
<tr>
  <th>realm.ldap.groupBase</th><td>OU=Groups,OU=UserControl,OU=MyOrganization,DC=MyDomain</td>
  <td>What is the root node for all teams in this LDAP system.  Subtree searches will start from this node.</td>
</tr>
<tr>
  <th>realm.ldap.groupMemberPattern</th><td>(&(objectClass=group)(member=${dn}))</td><td>The LDAP search filter that will match all teams for the authenticating user.  ${username} will be replaced with whatever the user enters as their username in the Gitblit login panel.  Anything else in ${} will be replaced by Attributes from the User node.</td>
</tr>
<tr>
  <th>realm.ldap.admins</th><td>@Git_Admins</td><td>A space-delimited list of usernames and/or teams that indicate admin status in Gitblit.  Teams are referenced with a leading <em>@</em> character.</td>
</tr>
</tbody>
</table>

#### LDAP In-Memory Server

You can start Gitblit GO with an in-memory LDAP server by specifying the *--ldapLdifFile* command-line argument.  The LDAP server will listen on localhost of the port specified in *realm.ldap.url* of `gitblit.properties`.  Additionally, a root user record is automatically created for *realm.ldap.username* and *realm.ldap.password*.  Please note that the ldaps:// protocol is not supported for the in-memory server.

### Windows Authentication

Windows authentication is based on the use of Waffle and JNA.  It is known to work properly for authenticating against the local Windows machine, but it is unclear if it works properly with a domain controller and Active Directory.  To use this service, your Gitblit server must be installed on a Windows machine.

    realm.authenticationProviders = windows
    realm.windows.defaultDomain =

### PAM Authentication

PAM authentication is based on the use of libpam4j and JNA.  To use this service, your Gitblit server must be installed on a Linux/Unix/MacOSX machine.

    realm.authenticationProviders = pam
    realm.pam.serviceName = gitblit
    
Then define a gitblit authentication policy in `/etc/pam.d/gitblit`

    # PAM configuration for the gitblit service
    # Standard Un*x authentication.
    @include common-auth

### Htpasswd Authentication

Htpasswd authentication allows you to maintain your user credentials in an Apache htpasswd file thay may be shared with other htpasswd-capable servers.

    realm.authenticationProviders = htpasswd
    realm.htpasswd.userFile = /path/to/htpasswd

### HTTP Header Authentication

HTTP header authentication allows you to use existing authentication performed by a trusted frontend, such as a reverse proxy. Ensure that when used, gitblit is ONLY availabe via the trusted frontend, otherwise it is vulnerable to a user adding the header explicitly.

By default, no user or team header is defined, which results in all authentication failing this mechanism. The user header can also be defined while leaving the team header undefined, which causes users to be authenticated from the headers, but team memberships to be maintained locally.

    realm.httpheader.userheader = REMOTE_USER
    realm.httpheader.teamheader = X-GitblitExample-GroupNames
    realm.httpheader.teamseparator = ,
    realm.httpheader.autoCreateAccounts = false

### Redmine Authentication

You may authenticate your users against a Redmine installation as long as your Redmine install has properly enabled [API authentication](http://www.redmine.org/projects/redmine/wiki/Rest_Api#Authentication).  This user service only supports user authentication; it does not support team creation based on Redmine groups.  Redmine administrators will also be Gitblit administrators.

    realm.authenticationProviders = redmine
    realm.redmine.url = http://example.com/redmine

### Salesforce.com Authentication

You may authenticate your users against Salesforce.com.  You can require that user's belong to a particular organization by specifying a non-zero organization id.

    realm.authenticationProviders = salesforce
    realm.salesforce.orgId = 0

### Container Authentication

If you are using the WAR variant and deploying into your own servlet container which has a pre-defined authentication mechanism protecting the Gitblit webapp, then you may instruct Gitblit to automatically create Gitblit accounts for container-authenticated user principals.

    realm.container.autoCreateAccounts = true

## Custom Authentication

This is the simplest choice where you implement custom authentication and delegate all other standard user and team operations to one of Gitblit's user service implementations.  This choice insulates your customization from changes in User and Team model classes and additional API that may be added to IUserService.

Please subclass [com.gitblit.auth.AuthenticationProvider.UsernamePasswordAuthenticationProvider](https://github.com/gitblit/gitblit/blob/master/src/main/java/com/gitblit/auth/AuthenticationProvider.java).

You may use your subclass by specifying its fully qualified classname in the *realm.authenticationProviders* setting.

Your subclass must be on Gitblit's classpath and must have a public default constructor.  

### Custom Everything

Instead of maintaining a `users.conf` file, you may want to integrate Gitblit into an existing environment.

You may use your own custom *com.gitblit.IUserService* implementation by specifying its fully qualified classname in the *realm.userService* setting.

Your user service class must be on Gitblit's classpath and must have a public default constructor.  
Please see the following interface definition [com.gitblit.IUserService](https://github.com/gitblit/gitblit/blob/master/src/main/java/com/gitblit/IUserService.java).

<|MERGE_RESOLUTION|>--- conflicted
+++ resolved
@@ -1,158 +1,154 @@
-## Built-in Authentication
-
-By default, Gitblit stores and authenticates all users against `users.conf`.  However, you may wish to integrate Gitblit into an existing user account infrastructure.
-
-Gitblit supports additional authentication mechanisms aside from it's internal one.
-
-* LDAP authentication
-* Windows authentication
-* PAM authentication
-* Htpasswd authentication
-* HTTP header authentication
-* Redmine auhentication
-* Salesforce.com authentication
-* Servlet container authentication
-
-### LDAP Authentication
-*SINCE 1.0.0*
-
-LDAP can be used to authenticate Users and optionally control Team memberships.  When properly configured, Gitblit will delegate authentication to your LDAP server and will cache some user information in the usual users.conf file.
-
-When using the LDAP User Service, new user accounts can not be manually created from Gitblit.  Gitblit user accounts are automatically created for new users on their first succesful authentication through Gitblit against the LDAP server.  It is also important to note that the LDAP User Service does not retrieve or store user passwords nor does it implement any LDAP-write functionality.
-
-To use the *LdapUserService* set *realm.authenticationProviders=ldap* in your `gitblit.properties` file and then configure the *realm.ldap* settings appropriately for your LDAP environment.
-
-#### Example LDAP Layout
-![block diagram](ldapSample.png "LDAP Sample")
-
-<<<<<<< HEAD
-Please see [sampledata.ldif](https://github.com/gitblit/gitblit/blob/master/src/test/resources/ldap/sampledata.ldif) to see the data in LDAP that reflects the above picture.
-=======
-Please see [ldapUserServiceSampleData.ldif](https://github.com/gitblit/gitblit/blob/master/src/test/resources/ldap/sampledata.ldif) to see the data in LDAP that reflects the above picture.
->>>>>>> d9eddcbe
-
-#### Gitblit Settings for Example LDAP Layout
-The following are the settings required to configure Gitblit to authenticate against the example LDAP server with LDAP-controlled team memberships.
-
-<table class="table">
-<thead>
-<tr><th>parameter</th><th>value</th><th>description</th></tr>
-</thead>
-<tbody>
-<tr>
-  <th>realm.ldap.server</th><td>ldap://localhost:389</td>
-  <td>Tells Gitblit to connect to the LDAP server on localhost port 389.  The URL Must be of form ldap(s)://&lt;server&gt;:&lt;port&gt; with port being optional (389 for ldap, 636 for ldaps).</td>
-</tr>
-<tr>
-  <th>realm.ldap.username</th><td>cn=Directory Manager</td>
-  <td>The credentials that will log into the LDAP server</td>
-</tr>
-<tr>
-  <th>realm.ldap.password</th><td>password</td>
-  <td>The credentials that will log into the LDAP server</td>
-</tr>
-<tr>
-  <th>realm.ldap.maintainTeams</th><td>true</td>
-  <td>Are team memberships maintained in LDAP (<em>true</em>) or manually in Gitblit (<em>false</em>).</td>
-</tr>
-<tr>
-  <th>realm.ldap.accountBase</th><td>OU=Users,OU=UserControl,OU=MyOrganization,DC=MyDomain</td>
-  <td>What is the root node for all users in this LDAP system.  Subtree searches will start from this node.</td>
-</tr>
-<tr>
-  <th>realm.ldap.accountPattern</th><td>(&(objectClass=person)(sAMAccountName=${username}))</td><td>The LDAP search filter that will match a particular user in LDAP.  ${username} will be replaced with whatever the user enters as their username in the Gitblit login panel.</td>
-</tr>
-<tr>
-  <th>realm.ldap.groupBase</th><td>OU=Groups,OU=UserControl,OU=MyOrganization,DC=MyDomain</td>
-  <td>What is the root node for all teams in this LDAP system.  Subtree searches will start from this node.</td>
-</tr>
-<tr>
-  <th>realm.ldap.groupMemberPattern</th><td>(&(objectClass=group)(member=${dn}))</td><td>The LDAP search filter that will match all teams for the authenticating user.  ${username} will be replaced with whatever the user enters as their username in the Gitblit login panel.  Anything else in ${} will be replaced by Attributes from the User node.</td>
-</tr>
-<tr>
-  <th>realm.ldap.admins</th><td>@Git_Admins</td><td>A space-delimited list of usernames and/or teams that indicate admin status in Gitblit.  Teams are referenced with a leading <em>@</em> character.</td>
-</tr>
-</tbody>
-</table>
-
-#### LDAP In-Memory Server
-
-You can start Gitblit GO with an in-memory LDAP server by specifying the *--ldapLdifFile* command-line argument.  The LDAP server will listen on localhost of the port specified in *realm.ldap.url* of `gitblit.properties`.  Additionally, a root user record is automatically created for *realm.ldap.username* and *realm.ldap.password*.  Please note that the ldaps:// protocol is not supported for the in-memory server.
-
-### Windows Authentication
-
-Windows authentication is based on the use of Waffle and JNA.  It is known to work properly for authenticating against the local Windows machine, but it is unclear if it works properly with a domain controller and Active Directory.  To use this service, your Gitblit server must be installed on a Windows machine.
-
-    realm.authenticationProviders = windows
-    realm.windows.defaultDomain =
-
-### PAM Authentication
-
-PAM authentication is based on the use of libpam4j and JNA.  To use this service, your Gitblit server must be installed on a Linux/Unix/MacOSX machine.
-
-    realm.authenticationProviders = pam
-    realm.pam.serviceName = gitblit
-    
-Then define a gitblit authentication policy in `/etc/pam.d/gitblit`
-
-    # PAM configuration for the gitblit service
-    # Standard Un*x authentication.
-    @include common-auth
-
-### Htpasswd Authentication
-
-Htpasswd authentication allows you to maintain your user credentials in an Apache htpasswd file thay may be shared with other htpasswd-capable servers.
-
-    realm.authenticationProviders = htpasswd
-    realm.htpasswd.userFile = /path/to/htpasswd
-
-### HTTP Header Authentication
-
-HTTP header authentication allows you to use existing authentication performed by a trusted frontend, such as a reverse proxy. Ensure that when used, gitblit is ONLY availabe via the trusted frontend, otherwise it is vulnerable to a user adding the header explicitly.
-
-By default, no user or team header is defined, which results in all authentication failing this mechanism. The user header can also be defined while leaving the team header undefined, which causes users to be authenticated from the headers, but team memberships to be maintained locally.
-
-    realm.httpheader.userheader = REMOTE_USER
-    realm.httpheader.teamheader = X-GitblitExample-GroupNames
-    realm.httpheader.teamseparator = ,
-    realm.httpheader.autoCreateAccounts = false
-
-### Redmine Authentication
-
-You may authenticate your users against a Redmine installation as long as your Redmine install has properly enabled [API authentication](http://www.redmine.org/projects/redmine/wiki/Rest_Api#Authentication).  This user service only supports user authentication; it does not support team creation based on Redmine groups.  Redmine administrators will also be Gitblit administrators.
-
-    realm.authenticationProviders = redmine
-    realm.redmine.url = http://example.com/redmine
-
-### Salesforce.com Authentication
-
-You may authenticate your users against Salesforce.com.  You can require that user's belong to a particular organization by specifying a non-zero organization id.
-
-    realm.authenticationProviders = salesforce
-    realm.salesforce.orgId = 0
-
-### Container Authentication
-
-If you are using the WAR variant and deploying into your own servlet container which has a pre-defined authentication mechanism protecting the Gitblit webapp, then you may instruct Gitblit to automatically create Gitblit accounts for container-authenticated user principals.
-
-    realm.container.autoCreateAccounts = true
-
-## Custom Authentication
-
-This is the simplest choice where you implement custom authentication and delegate all other standard user and team operations to one of Gitblit's user service implementations.  This choice insulates your customization from changes in User and Team model classes and additional API that may be added to IUserService.
-
-Please subclass [com.gitblit.auth.AuthenticationProvider.UsernamePasswordAuthenticationProvider](https://github.com/gitblit/gitblit/blob/master/src/main/java/com/gitblit/auth/AuthenticationProvider.java).
-
-You may use your subclass by specifying its fully qualified classname in the *realm.authenticationProviders* setting.
-
-Your subclass must be on Gitblit's classpath and must have a public default constructor.  
-
-### Custom Everything
-
-Instead of maintaining a `users.conf` file, you may want to integrate Gitblit into an existing environment.
-
-You may use your own custom *com.gitblit.IUserService* implementation by specifying its fully qualified classname in the *realm.userService* setting.
-
-Your user service class must be on Gitblit's classpath and must have a public default constructor.  
-Please see the following interface definition [com.gitblit.IUserService](https://github.com/gitblit/gitblit/blob/master/src/main/java/com/gitblit/IUserService.java).
-
+## Built-in Authentication
+
+By default, Gitblit stores and authenticates all users against `users.conf`.  However, you may wish to integrate Gitblit into an existing user account infrastructure.
+
+Gitblit supports additional authentication mechanisms aside from it's internal one.
+
+* LDAP authentication
+* Windows authentication
+* PAM authentication
+* Htpasswd authentication
+* HTTP header authentication
+* Redmine auhentication
+* Salesforce.com authentication
+* Servlet container authentication
+
+### LDAP Authentication
+*SINCE 1.0.0*
+
+LDAP can be used to authenticate Users and optionally control Team memberships.  When properly configured, Gitblit will delegate authentication to your LDAP server and will cache some user information in the usual users.conf file.
+
+When using the LDAP User Service, new user accounts can not be manually created from Gitblit.  Gitblit user accounts are automatically created for new users on their first succesful authentication through Gitblit against the LDAP server.  It is also important to note that the LDAP User Service does not retrieve or store user passwords nor does it implement any LDAP-write functionality.
+
+To use the *LdapUserService* set *realm.authenticationProviders=ldap* in your `gitblit.properties` file and then configure the *realm.ldap* settings appropriately for your LDAP environment.
+
+#### Example LDAP Layout
+![block diagram](ldapSample.png "LDAP Sample")
+
+Please see [ldapUserServiceSampleData.ldif](https://github.com/gitblit/gitblit/blob/master/src/test/resources/ldap/sampledata.ldif) to see the data in LDAP that reflects the above picture.
+
+#### Gitblit Settings for Example LDAP Layout
+The following are the settings required to configure Gitblit to authenticate against the example LDAP server with LDAP-controlled team memberships.
+
+<table class="table">
+<thead>
+<tr><th>parameter</th><th>value</th><th>description</th></tr>
+</thead>
+<tbody>
+<tr>
+  <th>realm.ldap.server</th><td>ldap://localhost:389</td>
+  <td>Tells Gitblit to connect to the LDAP server on localhost port 389.  The URL Must be of form ldap(s)://&lt;server&gt;:&lt;port&gt; with port being optional (389 for ldap, 636 for ldaps).</td>
+</tr>
+<tr>
+  <th>realm.ldap.username</th><td>cn=Directory Manager</td>
+  <td>The credentials that will log into the LDAP server</td>
+</tr>
+<tr>
+  <th>realm.ldap.password</th><td>password</td>
+  <td>The credentials that will log into the LDAP server</td>
+</tr>
+<tr>
+  <th>realm.ldap.maintainTeams</th><td>true</td>
+  <td>Are team memberships maintained in LDAP (<em>true</em>) or manually in Gitblit (<em>false</em>).</td>
+</tr>
+<tr>
+  <th>realm.ldap.accountBase</th><td>OU=Users,OU=UserControl,OU=MyOrganization,DC=MyDomain</td>
+  <td>What is the root node for all users in this LDAP system.  Subtree searches will start from this node.</td>
+</tr>
+<tr>
+  <th>realm.ldap.accountPattern</th><td>(&(objectClass=person)(sAMAccountName=${username}))</td><td>The LDAP search filter that will match a particular user in LDAP.  ${username} will be replaced with whatever the user enters as their username in the Gitblit login panel.</td>
+</tr>
+<tr>
+  <th>realm.ldap.groupBase</th><td>OU=Groups,OU=UserControl,OU=MyOrganization,DC=MyDomain</td>
+  <td>What is the root node for all teams in this LDAP system.  Subtree searches will start from this node.</td>
+</tr>
+<tr>
+  <th>realm.ldap.groupMemberPattern</th><td>(&(objectClass=group)(member=${dn}))</td><td>The LDAP search filter that will match all teams for the authenticating user.  ${username} will be replaced with whatever the user enters as their username in the Gitblit login panel.  Anything else in ${} will be replaced by Attributes from the User node.</td>
+</tr>
+<tr>
+  <th>realm.ldap.admins</th><td>@Git_Admins</td><td>A space-delimited list of usernames and/or teams that indicate admin status in Gitblit.  Teams are referenced with a leading <em>@</em> character.</td>
+</tr>
+</tbody>
+</table>
+
+#### LDAP In-Memory Server
+
+You can start Gitblit GO with an in-memory LDAP server by specifying the *--ldapLdifFile* command-line argument.  The LDAP server will listen on localhost of the port specified in *realm.ldap.url* of `gitblit.properties`.  Additionally, a root user record is automatically created for *realm.ldap.username* and *realm.ldap.password*.  Please note that the ldaps:// protocol is not supported for the in-memory server.
+
+### Windows Authentication
+
+Windows authentication is based on the use of Waffle and JNA.  It is known to work properly for authenticating against the local Windows machine, but it is unclear if it works properly with a domain controller and Active Directory.  To use this service, your Gitblit server must be installed on a Windows machine.
+
+    realm.authenticationProviders = windows
+    realm.windows.defaultDomain =
+
+### PAM Authentication
+
+PAM authentication is based on the use of libpam4j and JNA.  To use this service, your Gitblit server must be installed on a Linux/Unix/MacOSX machine.
+
+    realm.authenticationProviders = pam
+    realm.pam.serviceName = gitblit
+    
+Then define a gitblit authentication policy in `/etc/pam.d/gitblit`
+
+    # PAM configuration for the gitblit service
+    # Standard Un*x authentication.
+    @include common-auth
+
+### Htpasswd Authentication
+
+Htpasswd authentication allows you to maintain your user credentials in an Apache htpasswd file thay may be shared with other htpasswd-capable servers.
+
+    realm.authenticationProviders = htpasswd
+    realm.htpasswd.userFile = /path/to/htpasswd
+
+### HTTP Header Authentication
+
+HTTP header authentication allows you to use existing authentication performed by a trusted frontend, such as a reverse proxy. Ensure that when used, gitblit is ONLY availabe via the trusted frontend, otherwise it is vulnerable to a user adding the header explicitly.
+
+By default, no user or team header is defined, which results in all authentication failing this mechanism. The user header can also be defined while leaving the team header undefined, which causes users to be authenticated from the headers, but team memberships to be maintained locally.
+
+    realm.httpheader.userheader = REMOTE_USER
+    realm.httpheader.teamheader = X-GitblitExample-GroupNames
+    realm.httpheader.teamseparator = ,
+    realm.httpheader.autoCreateAccounts = false
+
+### Redmine Authentication
+
+You may authenticate your users against a Redmine installation as long as your Redmine install has properly enabled [API authentication](http://www.redmine.org/projects/redmine/wiki/Rest_Api#Authentication).  This user service only supports user authentication; it does not support team creation based on Redmine groups.  Redmine administrators will also be Gitblit administrators.
+
+    realm.authenticationProviders = redmine
+    realm.redmine.url = http://example.com/redmine
+
+### Salesforce.com Authentication
+
+You may authenticate your users against Salesforce.com.  You can require that user's belong to a particular organization by specifying a non-zero organization id.
+
+    realm.authenticationProviders = salesforce
+    realm.salesforce.orgId = 0
+
+### Container Authentication
+
+If you are using the WAR variant and deploying into your own servlet container which has a pre-defined authentication mechanism protecting the Gitblit webapp, then you may instruct Gitblit to automatically create Gitblit accounts for container-authenticated user principals.
+
+    realm.container.autoCreateAccounts = true
+
+## Custom Authentication
+
+This is the simplest choice where you implement custom authentication and delegate all other standard user and team operations to one of Gitblit's user service implementations.  This choice insulates your customization from changes in User and Team model classes and additional API that may be added to IUserService.
+
+Please subclass [com.gitblit.auth.AuthenticationProvider.UsernamePasswordAuthenticationProvider](https://github.com/gitblit/gitblit/blob/master/src/main/java/com/gitblit/auth/AuthenticationProvider.java).
+
+You may use your subclass by specifying its fully qualified classname in the *realm.authenticationProviders* setting.
+
+Your subclass must be on Gitblit's classpath and must have a public default constructor.  
+
+### Custom Everything
+
+Instead of maintaining a `users.conf` file, you may want to integrate Gitblit into an existing environment.
+
+You may use your own custom *com.gitblit.IUserService* implementation by specifying its fully qualified classname in the *realm.userService* setting.
+
+Your user service class must be on Gitblit's classpath and must have a public default constructor.  
+Please see the following interface definition [com.gitblit.IUserService](https://github.com/gitblit/gitblit/blob/master/src/main/java/com/gitblit/IUserService.java).
+