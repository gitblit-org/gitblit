--- conflicted
+++ resolved
@@ -33,7 +33,7 @@
 	protected final IAuthenticationManager authManager;
 	protected final boolean stripDomain;
 
-<<<<<<< HEAD
+
 	public SshKrbAuthenticator(IStoredSettings settings, IAuthenticationManager authManager) {
 		this.authManager = authManager;
 
@@ -46,12 +46,8 @@
 		if(! servicePrincipalName.isEmpty()) {
 			setServicePrincipalName(servicePrincipalName);
 		}
-=======
-	public SshKrbAuthenticator(IAuthenticationManager authManager, IStoredSettings settings) {
-		this.authManager = authManager;
+
 		this.stripDomain = settings.getBoolean(Keys.git.sshKrb5StripDomain, false);
-		log.info("registry {}", authManager);
->>>>>>> be49ef9b
 	}
 
 	@Override
