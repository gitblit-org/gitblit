--- conflicted
+++ resolved
@@ -16,10 +16,7 @@
  */
 package com.gitblit.tests;
 
-<<<<<<< HEAD
-=======
 import static org.junit.Assert.assertEquals;
->>>>>>> 7e0ce40e
 import static org.junit.Assert.assertNotNull;
 import static org.junit.Assert.assertNull;
 import static org.junit.Assert.assertTrue;
@@ -50,15 +47,10 @@
 	
 	private LdapUserService ldapUserService;
 	
-<<<<<<< HEAD
-	int ldapPort = 1389;
+	static int ldapPort = 1389;
 	
-	@Before
-	public void createInMemoryLdapServer() throws Exception {
-=======
 	@BeforeClass
 	public static void createInMemoryLdapServer() throws Exception {
->>>>>>> 7e0ce40e
 		InMemoryDirectoryServerConfig config = new InMemoryDirectoryServerConfig("dc=MyDomain");
 		config.addAdditionalBindCredentials("cn=Directory Manager", "password");
 		config.setListenerConfigs(InMemoryListenerConfig.createLDAPConfig("default", ldapPort));
