--- conflicted
+++ resolved
@@ -1,19 +1,29 @@
 #
-<<<<<<< HEAD
 # ${project.version} release
 #
-r28: {
+r29: {
     title: ${project.name} ${project.version} released
     id: ${project.version}
     date: ${project.buildDate}
-=======
+    note: This is a re-build of 1.7.0 with the fix for failed WAR deployments.
+    html: ~
+    text: ~
+    security: ~
+    fixes: ~
+    changes: ~
+    additions: ~
+    dependencyChanges: ~
+    settings: ~
+    contributors: ~
+}
+
+#
 # 1.7.1 release
 #
 r28: {
     title: Gitblit 1.7.1 released
     id: 1.7.1
     date: 2015-11-23
->>>>>>> 39090910
     note: This is a re-build of 1.7.0 with the fix for failed WAR deployments.
     html: ~
     text: ~
@@ -1787,12 +1797,6 @@
 	- James Moger
 }
 
-<<<<<<< HEAD
-snapshot: &r28
-release: &r27
-releases: &r[1..27]
-=======
-snapshot: ~
+snapshot: &r29
 release: &r28
-releases: &r[1..28]
->>>>>>> 39090910
+releases: &r[1..28]