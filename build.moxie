#
# Gitblit project descriptor
#

# Specify minimum Moxie version required to build
requires: 0.7.4

# Project Metadata
name: Gitblit
description: pure Java Git solution
groupId: com.gitblit
artifactId: gitblit
version: 1.3.2-SNAPSHOT
inceptionYear: 2011

# Current stable release
releaseVersion: 1.3.1
releaseDate: 2013-07-24

# Project urls
url: 'http://gitblit.com'
issuesUrl: 'http://code.google.com/p/gitblit/issues/list'
socialNetworkUrl: 'https://plus.google.com/114464678392593421684'
forumUrl: 'http://groups.google.com/group/gitblit'
mavenUrl: 'http://gitblit.github.io/gitblit-maven'

# Licenses section included for POM generation
licenses:
- {
    name: Apache ASL v2.0
    url: 'http://www.apache.org/licenses/LICENSE-2.0.html'
  }

# Developers section included for POM generation
developers:
- {
  id: james
  name: James Moger
  url: 'https://plus.google.com/u/0/116428776452027956920'
  organization: VAS
  organizationUrl: 'http://www.vas.com'
  roles: developer
  }

# SCM section included for POM generation
scm: {
  connection: 'scm:git:git://github.com/gitblit/gitblit.git'
  developerConnection: 'scm:git:https://github.com/gitblit/gitblit.git'
  url: 'https://github.com/gitblit/gitblit'
  tag: HEAD
  }

# Mainclass is used for setting jar manifests and using the mx:run target
mainclass: com.gitblit.GitBlitServer

# Moxie supports multiple source directories and allows you to assign
# a scope to each directory.
sourceDirectories:
- compile 'src/main/java'
- test 'src/test/java'
# Moxie supports one site-scoped directory for mx:doc
- site 'src/site'

resourceDirectories:
- compile 'src/main/resources'
- site 'src/site/resources'

# compile for Java 6 class format
tasks: {
	'mx:javac' : {
        source: 1.6
        target: 1.6
        compiler: javac1.6
        encoding: UTF-8
        # stop complaints about bootstrap classpath when compiling with Java 7
        compilerArgs: '-Xlint:-options'
    }
}

# Generate Eclipse project files.
# Generate IntelliJ IDEA module files.
# Generate a distribution Maven POM (not suitable for building with Maven).
apply: eclipse, intellij, pom

# Copy all retrieved dependencies to the "ext" directory.
# Generated IDE settings (.classpath, etc) will use the artifacts
# from this project-relative directory. This allows the IDE settings
# to be version-controlled and shared.
dependencyDirectory: ext

# Register the Eclipse JGit Maven repositories
registeredRepositories:
- { id: jgit, url: 'http://download.eclipse.org/jgit/maven' }
- { id: jgit-snapshots, url: 'https://repo.eclipse.org/content/groups/snapshots' }

# Source all dependencies from the following repositories in the specified order
repositories: central, jgit-snapshots, jgit

# Convenience properties for dependencies
properties: {
  jetty.version  : 7.6.8.v20121106
  wicket.version : 1.4.21
  lucene.version : 3.6.1
  jgit.version   : 3.0.0.201306101825-r
  groovy.version : 1.8.8
  bouncycastle.version : 1.47
  selenium.version : 2.28.0
  }

# Dependencies
#
#   May be tagged with ":label" notation to group dependencies.
#
#   "@extension" fetches the artifact with the specified extension
#   and ignores all transitive dependencies.
#
#   "!groupId" or "!groupId:artifactId" excludes all matching transitive
#   dependencies in that dependency's dependency graph.
#

dependencies:
# Standard dependencies
- compile 'com.beust:jcommander:1.17' :fedclient :authority
- compile 'log4j:log4j:1.2.17' :war :fedclient :authority
- compile 'org.slf4j:slf4j-api:1.6.6' :war :fedclient :authority
- compile 'org.slf4j:slf4j-log4j12:1.6.6' :war :fedclient :authority
- compile 'javax.mail:mail:1.4.3' :war :fedclient :authority
- compile 'javax.servlet:javax.servlet-api:3.0.1' :fedclient
- compile 'org.eclipse.jetty.aggregate:jetty-webapp:${jetty.version}' @jar
- compile 'org.eclipse.jetty:jetty-ajp:${jetty.version}' @jar
- compile 'org.apache.wicket:wicket:${wicket.version}' :war !org.mockito
- compile 'org.apache.wicket:wicket-auth-roles:${wicket.version}' :war !org.mockito
- compile 'org.apache.wicket:wicket-extensions:${wicket.version}' :war !org.mockito
- compile 'org.wicketstuff:googlecharts:${wicket.version}' :war
- compile 'org.apache.lucene:lucene-core:${lucene.version}' :war :fedclient
- compile 'org.apache.lucene:lucene-highlighter:${lucene.version}' :war :fedclient
- compile 'org.apache.lucene:lucene-memory:${lucene.version}' :war :fedclient
- compile 'org.tautua.markdownpapers:markdownpapers-core:1.3.2' :war
- compile 'org.eclipse.jgit:org.eclipse.jgit:${jgit.version}' :war :fedclient :manager :authority
- compile 'org.eclipse.jgit:org.eclipse.jgit.http.server:${jgit.version}' :war :fedclient :manager :authority
- compile 'org.bouncycastle:bcprov-jdk15on:${bouncycastle.version}' :war :authority
- compile 'org.bouncycastle:bcmail-jdk15on:${bouncycastle.version}' :war :authority
- compile 'org.bouncycastle:bcpkix-jdk15on:${bouncycastle.version}' :war :authority
- compile 'rome:rome:0.9' :war :manager :api
- compile 'com.google.code.gson:gson:1.7.2' :war :fedclient :manager :api
- compile 'org.codehaus.groovy:groovy-all:${groovy.version}' :war
- compile 'com.unboundid:unboundid-ldapsdk:2.3.0' :war
- compile 'org.apache.ivy:ivy:2.2.0' :war
- compile 'com.toedter:jcalendar:1.3.2' :authority
- compile 'org.apache.commons:commons-compress:1.4.1' :war
- compile 'com.force.api:force-partner-api:24.0.0' :war
- compile 'org.freemarker:freemarker:2.3.19' :war
- compile 'com.github.dblock.waffle:waffle-jna:1.5' :war
- compile 'org.kohsuke:libpam4j:1.7' :war
<<<<<<< HEAD
# Dependency for htpasswd user service
=======
>>>>>>> a0c34e37
- compile 'commons-codec:commons-codec:1.7' :war
- test 'junit'
# Dependencies for Selenium web page testing
- test 'org.seleniumhq.selenium:selenium-java:${selenium.version}' @jar
- test 'org.seleniumhq.selenium:selenium-support:${selenium.version}' @jar
- test 'org.seleniumhq.selenium:selenium-firefox-driver:${selenium.version}'
# Dependencies with the "build" scope are retrieved
# and injected into the Ant runtime classpath
- build 'jacoco'<|MERGE_RESOLUTION|>--- conflicted
+++ resolved
@@ -152,10 +152,6 @@
 - compile 'org.freemarker:freemarker:2.3.19' :war
 - compile 'com.github.dblock.waffle:waffle-jna:1.5' :war
 - compile 'org.kohsuke:libpam4j:1.7' :war
-<<<<<<< HEAD
-# Dependency for htpasswd user service
-=======
->>>>>>> a0c34e37
 - compile 'commons-codec:commons-codec:1.7' :war
 - test 'junit'
 # Dependencies for Selenium web page testing
