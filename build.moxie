--- conflicted
+++ resolved
@@ -109,11 +109,7 @@
   slf4j.version  : 1.7.29
   wicket.version : 1.4.22
   lucene.version : 5.5.2
-<<<<<<< HEAD
-  jgit.version   : 4.5.7.201904151645-r
-=======
   jgit.version   : 4.6.1.201703071140-r
->>>>>>> 77f63119
   groovy.version : 2.4.4
   bouncycastle.version : 1.69
   selenium.version : 2.28.0
