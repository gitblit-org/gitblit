--- conflicted
+++ resolved
@@ -1,69 +1,65 @@
-## Release History
-
-### Current Release
-**%VERSION%** ([go](http://code.google.com/p/gitblit/downloads/detail?name=%GO%)|[war](http://code.google.com/p/gitblit/downloads/detail?name=%WAR%)|[fedclient](http://code.google.com/p/gitblit/downloads/detail?name=%FEDCLIENT%)|[rpcclient](http://code.google.com/p/gitblit/downloads/detail?name=%RPCCLIENT%)) based on [%JGIT%][jgit] &nbsp; *released %BUILDDATE%*
-
-- improved: overhauled web ui with Twitter's Bootstrap CSS toolkit
-<br/>**New:** *web.loginMessage = gitblit*
-<<<<<<< HEAD
-- added: authenticated JSON RPC mechanism 
-<br/>**New:** *web.enableRpcServlet = true*
-<br/>**New:** *web.enableRpcAdministration = false*
-- added: reusable JSON RPC client class
-- added: Swing RPC Client application for cloning and administration of repositories, users, and federation proposals.
-- fixed/broke: federation protocol.  dates are now serialized to the [iso8601](http://en.wikipedia.org/wiki/ISO_8601) standard.  This breaks 0.6.0 federation clients/servers.
+## Release History
+
+### Current Release
+**%VERSION%** ([go](http://code.google.com/p/gitblit/downloads/detail?name=%GO%)|[war](http://code.google.com/p/gitblit/downloads/detail?name=%WAR%)|[fedclient](http://code.google.com/p/gitblit/downloads/detail?name=%FEDCLIENT%)|[rpcclient](http://code.google.com/p/gitblit/downloads/detail?name=%RPCCLIENT%)) based on [%JGIT%][jgit] &nbsp; *released %BUILDDATE%*
+
+- improved: overhauled web ui with Twitter's Bootstrap CSS toolkit
+<br/>**New:** *web.loginMessage = gitblit*
+- added: authenticated JSON RPC mechanism 
+<br/>**New:** *web.enableRpcServlet = true*
+<br/>**New:** *web.enableRpcAdministration = false*
+- added: reusable JSON RPC client class
+- added: Swing RPC Client application for cloning and administration of repositories, users, and federation proposals.
+- fixed/broke: federation protocol.  dates are now serialized to the [iso8601](http://en.wikipedia.org/wiki/ISO_8601) standard.  This breaks 0.6.0 federation clients/servers.
+- fixed: Gitblit now runs on Servlet 3.0 webservers (e.g. Tomcat 7, Jetty 8)
 - fixed: Set the RSS content type for Firefox 4 (issue 22)
-=======
-- fixed: Gitblit now runs on Servlet 3.0 webservers (e.g. Tomcat 7, Jetty 8)
-- fixed: Set the RSS content type for Firefox 4 (issue 22)
->>>>>>> bd9800b7
-- fixed: Null pointer exception if did not set federation strategy (issue 20)
-- fixed: Gitblit GO allows SSL renegotiation if running on Java 1.6.0_22 or later
-- added: IUserService.setup(IStoredSettings) for custom user service implementations
-
-### Older Releases
-
-**0.6.0** ([go](http://code.google.com/p/gitblit/downloads/detail?name=gitblit-0.6.0.zip)|[war](http://code.google.com/p/gitblit/downloads/detail?name=gitblit-0.6.0.war)|[fedclient](http://code.google.com/p/gitblit/downloads/detail?name=fedclient-0.6.0.zip)) based on [JGit 1.1.0 (201109151100-r)][jgit] &nbsp; *released 2011-09-27*
-
-- added: federation feature to allow gitblit instances (or gitblit federation clients) to pull repositories and, optionally, settings and accounts from other gitblit instances.  This is something like [svn-sync](http://svnbook.red-bean.com/en/1.5/svn.ref.svnsync.html) for gitblit.
-<br/>**New:** *federation.name =*
-<br/>**New:** *federation.passphrase =*
-<br/>**New:** *federation.allowProposals = false*
-<br/>**New:** *federation.proposalsFolder = proposals*
-<br/>**New:** *federation.defaultFrequency = 60 mins*
-<br/>**New:** *federation.sets =*
-<br/>**New:** *mail.* settings for sending emails
-<br/>**New:** user role *#notfederated* to prevent a user account from being pulled by a federated Gitblit instance
-- added: google-gson dependency
-- added: javamail dependency
-- updated: MarkdownPapers 1.1.1
-- updated: Wicket 1.4.18
-- updated: JGit 1.1.0
-- fixed: syndication urls for WAR deployments
-- fixed: authentication for zip downloads
-
-**0.5.2** ([go](http://code.google.com/p/gitblit/downloads/detail?name=gitblit-0.5.2.zip)|[war](http://code.google.com/p/gitblit/downloads/detail?name=gitblit-0.5.2.war)) based on [JGit 1.0.0 (201106090707-r)][jgit] &nbsp; *released 2011-07-27*
-
-- fixed: active repositories with a HEAD that pointed to an empty branch caused internal errors (issue 14)
-- fixed: bare-cloned repositories were listed as (empty) and were not clickable (issue 13)
-- fixed: default port for Gitblit GO is now 8443 to be more linux/os x friendly (issue 12)
-- fixed: repositories can now be reliably deleted and renamed (issue 10)
-- fixed: users can now change their passwords (issue 1)
-- fixed: always show root repository group first, i.e. don't sort root group with other groups
-- fixed: tone-down repository group header color
-- added: optionally display repository on-disk size on repositories page<br/>**New:** *web.showRepositorySizes = true*
-- added: forward-slashes ('/', %2F) can be encoded using a custom character to workaround some servlet container default security measures for proxy servers<br/>**New:** *web.forwardSlashCharacter = /*
-- updated: MarkdownPapers 1.1.0
-- updated: Jetty 7.4.3
-
-**0.5.1** ([go](http://code.google.com/p/gitblit/downloads/detail?name=gitblit-0.5.1.zip)|[war](http://code.google.com/p/gitblit/downloads/detail?name=gitblit-0.5.1.war)) based on [JGit 1.0.0 (201106090707-r)][jgit] &nbsp; *released 2011-06-28*
-
-- clarified SSL certificate generation and configuration for both server-side and client-side
-- added some more troubleshooting information to documentation
-- replaced JavaService with Apache Commons Daemon
-
-**0.5.0** ([go](http://code.google.com/p/gitblit/downloads/detail?name=gitblit-0.5.0.zip)|[war](http://code.google.com/p/gitblit/downloads/detail?name=gitblit-0.5.0.war)) based on [JGit 1.0.0 (201106090707-r)][jgit] &nbsp; *released 2011-06-26*
-
-- initial release
-
+- fixed: Null pointer exception if did not set federation strategy (issue 20)
+- fixed: Gitblit GO allows SSL renegotiation if running on Java 1.6.0_22 or later
+- added: IUserService.setup(IStoredSettings) for custom user service implementations
+
+### Older Releases
+
+**0.6.0** ([go](http://code.google.com/p/gitblit/downloads/detail?name=gitblit-0.6.0.zip)|[war](http://code.google.com/p/gitblit/downloads/detail?name=gitblit-0.6.0.war)|[fedclient](http://code.google.com/p/gitblit/downloads/detail?name=fedclient-0.6.0.zip)) based on [JGit 1.1.0 (201109151100-r)][jgit] &nbsp; *released 2011-09-27*
+
+- added: federation feature to allow gitblit instances (or gitblit federation clients) to pull repositories and, optionally, settings and accounts from other gitblit instances.  This is something like [svn-sync](http://svnbook.red-bean.com/en/1.5/svn.ref.svnsync.html) for gitblit.
+<br/>**New:** *federation.name =*
+<br/>**New:** *federation.passphrase =*
+<br/>**New:** *federation.allowProposals = false*
+<br/>**New:** *federation.proposalsFolder = proposals*
+<br/>**New:** *federation.defaultFrequency = 60 mins*
+<br/>**New:** *federation.sets =*
+<br/>**New:** *mail.* settings for sending emails
+<br/>**New:** user role *#notfederated* to prevent a user account from being pulled by a federated Gitblit instance
+- added: google-gson dependency
+- added: javamail dependency
+- updated: MarkdownPapers 1.1.1
+- updated: Wicket 1.4.18
+- updated: JGit 1.1.0
+- fixed: syndication urls for WAR deployments
+- fixed: authentication for zip downloads
+
+**0.5.2** ([go](http://code.google.com/p/gitblit/downloads/detail?name=gitblit-0.5.2.zip)|[war](http://code.google.com/p/gitblit/downloads/detail?name=gitblit-0.5.2.war)) based on [JGit 1.0.0 (201106090707-r)][jgit] &nbsp; *released 2011-07-27*
+
+- fixed: active repositories with a HEAD that pointed to an empty branch caused internal errors (issue 14)
+- fixed: bare-cloned repositories were listed as (empty) and were not clickable (issue 13)
+- fixed: default port for Gitblit GO is now 8443 to be more linux/os x friendly (issue 12)
+- fixed: repositories can now be reliably deleted and renamed (issue 10)
+- fixed: users can now change their passwords (issue 1)
+- fixed: always show root repository group first, i.e. don't sort root group with other groups
+- fixed: tone-down repository group header color
+- added: optionally display repository on-disk size on repositories page<br/>**New:** *web.showRepositorySizes = true*
+- added: forward-slashes ('/', %2F) can be encoded using a custom character to workaround some servlet container default security measures for proxy servers<br/>**New:** *web.forwardSlashCharacter = /*
+- updated: MarkdownPapers 1.1.0
+- updated: Jetty 7.4.3
+
+**0.5.1** ([go](http://code.google.com/p/gitblit/downloads/detail?name=gitblit-0.5.1.zip)|[war](http://code.google.com/p/gitblit/downloads/detail?name=gitblit-0.5.1.war)) based on [JGit 1.0.0 (201106090707-r)][jgit] &nbsp; *released 2011-06-28*
+
+- clarified SSL certificate generation and configuration for both server-side and client-side
+- added some more troubleshooting information to documentation
+- replaced JavaService with Apache Commons Daemon
+
+**0.5.0** ([go](http://code.google.com/p/gitblit/downloads/detail?name=gitblit-0.5.0.zip)|[war](http://code.google.com/p/gitblit/downloads/detail?name=gitblit-0.5.0.war)) based on [JGit 1.0.0 (201106090707-r)][jgit] &nbsp; *released 2011-06-26*
+
+- initial release
+
 [jgit]: http://eclipse.org/jgit "Eclipse JGit Site"