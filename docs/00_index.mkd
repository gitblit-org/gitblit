## Overview
<a href="screenshots.html" title="Screenshots"><img class="overview" src="thumbs/00.png" alt="Screenshots" /></a>

Gitblit is an open-source, pure Java stack for managing, viewing, and serving [Git][git] repositories.<br/>
Its designed primarily as a tool for small workgroups who want to host centralized repositories.

Gitblit is available in two variations:

1. *Gitblit GO* - a complete & integrated pure Java stack
    
    This is what you should download if you want to go from zero to Git in less than 5 mins.  
    Gitblit GO is like a mashup of Apache httpd, [Git][git], and Gitweb with simplified configuration and maintenance.  
    All dependencies are downloaded on first execution.
2. *Gitblit WAR* - a traditional WAR distribution
    
    This is what you should download if you want to deploy Gitblit into your own servlet container (e.g. Tomcat, Jetty, etc).  
    All dependencies are bundled.

### Tools
<<<<<<< HEAD
<ul class='noBullets'>
<li>*Gitblit RPC Client* - a Java Swing tool to clone repositories and remotely administer a Gitblit server
<li>*Gitblit Federation Client* - a command line tool to clone/pull groups of repositories and optionally users and settings
</ul>
=======

- *Gitblit Federation Client* - a command line tool to clone/pull groups of repositories and optionally users and settings
>>>>>>> 3b52895a

### Java Runtime Requirement

Gitblit requires a Java 6 Runtime Environment (JRE) or a Java 6 Development Kit (JDK).

### Current Release

**%VERSION%** ([go](http://code.google.com/p/gitblit/downloads/detail?name=%GO%)|[war](http://code.google.com/p/gitblit/downloads/detail?name=%WAR%)|[fedclient](http://code.google.com/p/gitblit/downloads/detail?name=%FEDCLIENT%)|[rpcclient](http://code.google.com/p/gitblit/downloads/detail?name=%RPCCLIENT%)) based on [%JGIT%][jgit] &nbsp; *released %BUILDDATE%*

<<<<<<< HEAD
- improved: overhauled web ui with Twitter's Bootstrap CSS toolkit
<br/>**New:** *web.loginMessage = gitblit*
- added: authenticated JSON RPC mechanism 
<br/>**New:** *web.enableRpcServlet = true*
<br/>**New:** *web.enableRpcAdministration = false*
- added: reusable JSON RPC client class
- added: Swing RPC Client application for cloning and administration of repositories, users, and federation proposals.
- fixed/broke: federation protocol.  dates are now serialized to the [iso8601](http://en.wikipedia.org/wiki/ISO_8601) standard.  This breaks 0.6.0 federation clients/servers.
=======
- improved: updated ui with Twitter's Bootstrap CSS toolkit  
    **New:** *web.loginMessage = gitblit*
>>>>>>> 3b52895a
- fixed: Gitblit now runs on Servlet 3.0 webservers (e.g. Tomcat 7, Jetty 8)
- fixed: Set the RSS content type for Firefox 4 (issue 22)
- fixed: Null pointer exception if did not set federation strategy (issue 20)
- fixed: Gitblit GO allows SSL renegotiation if running on Java 1.6.0_22 or later
- added: IUserService.setup(IStoredSettings) for custom user service implementations
- added: setting to control Gitblit GO context path for proxy setups  
    **New:** *server.contextPath = /*

issues, binaries, and sources @ [Google Code][googlecode]<br/>
sources @ [Github][gitbltsrc]

### License
Gitblit is distributed under the terms of the [Apache Software Foundation license, version 2.0][apachelicense]

[jgit]: http://eclipse.org/jgit "Eclipse JGit Site"
[git]: http://git-scm.com "Official Git Site"
[gitbltsrc]: http://github.com/gitblit "gitblit git repository"
[googlecode]: http://code.google.com/p/gitblit "gitblit project management"
[apachelicense]: http://www.apache.org/licenses/LICENSE-2.0 "Apache License, Version 2.0"<|MERGE_RESOLUTION|>--- conflicted
+++ resolved
@@ -1,69 +1,59 @@
-## Overview
-<a href="screenshots.html" title="Screenshots"><img class="overview" src="thumbs/00.png" alt="Screenshots" /></a>
-
-Gitblit is an open-source, pure Java stack for managing, viewing, and serving [Git][git] repositories.<br/>
-Its designed primarily as a tool for small workgroups who want to host centralized repositories.
-
-Gitblit is available in two variations:
-
-1. *Gitblit GO* - a complete & integrated pure Java stack
-    
-    This is what you should download if you want to go from zero to Git in less than 5 mins.  
-    Gitblit GO is like a mashup of Apache httpd, [Git][git], and Gitweb with simplified configuration and maintenance.  
-    All dependencies are downloaded on first execution.
-2. *Gitblit WAR* - a traditional WAR distribution
-    
-    This is what you should download if you want to deploy Gitblit into your own servlet container (e.g. Tomcat, Jetty, etc).  
-    All dependencies are bundled.
-
-### Tools
-<<<<<<< HEAD
-<ul class='noBullets'>
-<li>*Gitblit RPC Client* - a Java Swing tool to clone repositories and remotely administer a Gitblit server
-<li>*Gitblit Federation Client* - a command line tool to clone/pull groups of repositories and optionally users and settings
-</ul>
-=======
-
-- *Gitblit Federation Client* - a command line tool to clone/pull groups of repositories and optionally users and settings
->>>>>>> 3b52895a
-
-### Java Runtime Requirement
-
-Gitblit requires a Java 6 Runtime Environment (JRE) or a Java 6 Development Kit (JDK).
-
-### Current Release
-
-**%VERSION%** ([go](http://code.google.com/p/gitblit/downloads/detail?name=%GO%)|[war](http://code.google.com/p/gitblit/downloads/detail?name=%WAR%)|[fedclient](http://code.google.com/p/gitblit/downloads/detail?name=%FEDCLIENT%)|[rpcclient](http://code.google.com/p/gitblit/downloads/detail?name=%RPCCLIENT%)) based on [%JGIT%][jgit] &nbsp; *released %BUILDDATE%*
-
-<<<<<<< HEAD
-- improved: overhauled web ui with Twitter's Bootstrap CSS toolkit
-<br/>**New:** *web.loginMessage = gitblit*
-- added: authenticated JSON RPC mechanism 
-<br/>**New:** *web.enableRpcServlet = true*
-<br/>**New:** *web.enableRpcAdministration = false*
-- added: reusable JSON RPC client class
-- added: Swing RPC Client application for cloning and administration of repositories, users, and federation proposals.
-- fixed/broke: federation protocol.  dates are now serialized to the [iso8601](http://en.wikipedia.org/wiki/ISO_8601) standard.  This breaks 0.6.0 federation clients/servers.
-=======
-- improved: updated ui with Twitter's Bootstrap CSS toolkit  
-    **New:** *web.loginMessage = gitblit*
->>>>>>> 3b52895a
-- fixed: Gitblit now runs on Servlet 3.0 webservers (e.g. Tomcat 7, Jetty 8)
-- fixed: Set the RSS content type for Firefox 4 (issue 22)
-- fixed: Null pointer exception if did not set federation strategy (issue 20)
-- fixed: Gitblit GO allows SSL renegotiation if running on Java 1.6.0_22 or later
-- added: IUserService.setup(IStoredSettings) for custom user service implementations
-- added: setting to control Gitblit GO context path for proxy setups  
-    **New:** *server.contextPath = /*
-
-issues, binaries, and sources @ [Google Code][googlecode]<br/>
-sources @ [Github][gitbltsrc]
-
-### License
-Gitblit is distributed under the terms of the [Apache Software Foundation license, version 2.0][apachelicense]
-
-[jgit]: http://eclipse.org/jgit "Eclipse JGit Site"
-[git]: http://git-scm.com "Official Git Site"
-[gitbltsrc]: http://github.com/gitblit "gitblit git repository"
-[googlecode]: http://code.google.com/p/gitblit "gitblit project management"
+## Overview
+<a href="screenshots.html" title="Screenshots"><img class="overview" src="thumbs/00.png" alt="Screenshots" /></a>
+
+Gitblit is an open-source, pure Java stack for managing, viewing, and serving [Git][git] repositories.<br/>
+Its designed primarily as a tool for small workgroups who want to host centralized repositories.
+
+Gitblit is available in two variations:
+
+1. *Gitblit GO* - a complete & integrated pure Java stack
+    
+    This is what you should download if you want to go from zero to Git in less than 5 mins.  
+    Gitblit GO is like a mashup of Apache httpd, [Git][git], and Gitweb with simplified configuration and maintenance.  
+    All dependencies are downloaded on first execution.
+2. *Gitblit WAR* - a traditional WAR distribution
+    
+    This is what you should download if you want to deploy Gitblit into your own servlet container (e.g. Tomcat, Jetty, etc).  
+    All dependencies are bundled.
+
+### Tools
+
+- *Gitblit RPC Client* - a Java Swing tool to clone repositories and remotely administer a Gitblit server
+- *Gitblit Federation Client* - a command line tool to clone/pull groups of repositories and optionally users and settings
+
+### Java Runtime Requirement
+
+Gitblit requires a Java 6 Runtime Environment (JRE) or a Java 6 Development Kit (JDK).
+
+### Current Release
+
+**%VERSION%** ([go](http://code.google.com/p/gitblit/downloads/detail?name=%GO%)|[war](http://code.google.com/p/gitblit/downloads/detail?name=%WAR%)|[fedclient](http://code.google.com/p/gitblit/downloads/detail?name=%FEDCLIENT%)|[rpcclient](http://code.google.com/p/gitblit/downloads/detail?name=%RPCCLIENT%)) based on [%JGIT%][jgit] &nbsp; *released %BUILDDATE%*
+
+- improved: updated ui with Twitter's Bootstrap CSS toolkit  
+    **New:** *web.loginMessage = gitblit*
+- added: authenticated JSON RPC mechanism   
+    **New:** *web.enableRpcServlet = true*  
+    **New:** *web.enableRpcAdministration = false*
+- added: reusable JSON RPC client class
+- added: Swing RPC Client application for cloning and administration of repositories, users, & federation proposals.
+- fixed: federation protocol timestamps.  dates are now serialized to the [iso8601](http://en.wikipedia.org/wiki/ISO_8601) standard.  
+    **This breaks 0.6.0 federation clients/servers.**
+- fixed: Gitblit now runs on Servlet 3.0 webservers (e.g. Tomcat 7, Jetty 8)
+- fixed: Set the RSS content type for Firefox 4 (issue 22)
+- fixed: Null pointer exception if did not set federation strategy (issue 20)
+- fixed: Gitblit GO allows SSL renegotiation if running on Java 1.6.0_22 or later
+- added: IUserService.setup(IStoredSettings) for custom user service implementations
+- added: setting to control Gitblit GO context path for proxy setups  
+    **New:** *server.contextPath = /*
+
+issues, binaries, and sources @ [Google Code][googlecode]<br/>
+sources @ [Github][gitbltsrc]
+
+### License
+Gitblit is distributed under the terms of the [Apache Software Foundation license, version 2.0][apachelicense]
+
+[jgit]: http://eclipse.org/jgit "Eclipse JGit Site"
+[git]: http://git-scm.com "Official Git Site"
+[gitbltsrc]: http://github.com/gitblit "gitblit git repository"
+[googlecode]: http://code.google.com/p/gitblit "gitblit project management"
 [apachelicense]: http://www.apache.org/licenses/LICENSE-2.0 "Apache License, Version 2.0"